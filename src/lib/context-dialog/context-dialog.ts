import { FocusTrap, FocusTrapFactory } from '@angular/cdk/a11y';
import { CdkConnectedOverlay, ConnectionPositionPair, CdkOverlayOrigin } from '@angular/cdk/overlay';
import { DOCUMENT } from '@angular/common';
import {
  Attribute,
  ChangeDetectionStrategy,
  ChangeDetectorRef,
  Component,
  ElementRef,
  EventEmitter,
  Inject,
  Input,
  OnDestroy,
  Optional,
  Output,
  ViewChild,
  ViewEncapsulation,
  isDevMode,
  AfterViewInit,
} from '@angular/core';
import { filter, map, takeUntil } from 'rxjs/operators';
import {
  HasTabIndex,
  CanDisable,
  DtLogger,
  DtLoggerFactory,
  mixinTabIndex,
  mixinDisabled,
} from '../core/index';
import { DtContextDialogTrigger} from './context-dialog-trigger';

const LOG: DtLogger = DtLoggerFactory.create('ContextDialogue');
const OVERLAY_POSITIONS = [
  {
    originX: 'end',
    originY: 'top',
    overlayX: 'end',
    overlayY: 'top',
  },
  {
    originX: 'end',
    originY: 'bottom',
    overlayX: 'end',
    overlayY: 'bottom',
  },
];

// Boilerplate for applying mixins to DtContextDialog.
export class DtContextDialogBase { }
export const _DtContextDialogMixinBase = mixinTabIndex(mixinDisabled(DtContextDialogBase));

@Component({
  moduleId: module.id,
  selector: 'dt-context-dialog',
  templateUrl: 'context-dialog.html',
  styleUrls: ['context-dialog.scss'],
  host: {
    'class': 'dt-context-dialog',
<<<<<<< HEAD
    '[class.dt-context-dialog-panel]': 'isPanelOpen',
=======
>>>>>>> df441ac2
    '[attr.aria-disabled]': 'disabled.toString()',
    'attr.aria-hidden': 'true',
  },
  inputs: ['disabled', 'tabIndex'],
  encapsulation: ViewEncapsulation.Emulated,
  preserveWhitespaces: false,
  changeDetection: ChangeDetectionStrategy.OnPush,
})
export class DtContextDialog extends _DtContextDialogMixinBase
  implements CanDisable, HasTabIndex, OnDestroy, AfterViewInit {
  /** Whether or not the overlay panel is open. */
  private _panelOpen = false;

  /** Last emitted position of the overlay */
  private _lastOverlayPosition: ConnectionPositionPair;

  /** The class that traps and manages focus within the overlay. */
  private _focusTrap: FocusTrap | null;

  /**
   * Element that was focused before the context-dialog was opened.
   * Save this to restore upon close.
   */
  private _elementFocusedBeforeDialogWasOpened: HTMLElement | null = null;

  private  _trigger: CdkOverlayOrigin;

  /** Aria label of the context-dialog. */
  // tslint:disable-next-line:no-input-rename
  @Input('aria-label') ariaLabel = '';

  /** Event emitted when the select has been opened. */
  @Output() readonly openedChange: EventEmitter<boolean> = new EventEmitter<boolean>();

  /** Overlay pane containing the content */
  @ViewChild(CdkConnectedOverlay) _overlayDir: CdkConnectedOverlay;

  /** Panel that holds the content */
  @ViewChild('panel') _panel: ElementRef;

  @ViewChild(CdkOverlayOrigin) _defaultTrigger: CdkOverlayOrigin;

  /** Whether or not the overlay panel is open. */
  get isPanelOpen(): boolean {
    return this._panelOpen;
  }

  get trigger(): CdkOverlayOrigin | DtContextDialogTrigger {
    return this._trigger;
  }

  get hasCustomTrigger(): boolean {
    return this._trigger && this._trigger !== this._defaultTrigger;
  }

  _positions = OVERLAY_POSITIONS;

  constructor(
    private _changeDetectorRef: ChangeDetectorRef,
    private _focusTrapFactory: FocusTrapFactory,
    @Attribute('tabindex') tabIndex: string,
    // tslint:disable-next-line: no-any
    @Optional() @Inject(DOCUMENT) private _document: any
  ) {
    super();

    this.tabIndex = parseInt(tabIndex, 10) || 0;
  }

  ngAfterViewInit(): void {
    if (this._defaultTrigger && !this.hasCustomTrigger) {
      this._trigger = this._defaultTrigger;
    }
  }

  open(): void {
    if (!this.disabled) {
      this._setOpen(true);
    }
  }

  close(): void {
    this._setOpen(false);
  }

  private _setOpen(open: boolean): void {
    this._panelOpen = open;
    this.openedChange.emit(open);
    if (this._panelOpen) {
      this._savePreviouslyFocusedElement();
    } else {
      this._restoreFocus();
    }
    this._changeDetectorRef.markForCheck();
  }

  /** Focuses the context-dialog element. */
  focus(): void {
      this.trigger.elementRef.nativeElement.focus();
  }

  /** Moves the focus inside the focus trap. */
  private _trapFocus(): void {
    if (!this._focusTrap) {
      this._focusTrap = this._focusTrapFactory.create(this._overlayDir.overlayRef.overlayElement);
    }
    this._focusTrap.focusInitialElementWhenReady()
    .catch((error: Error) => {
      if (isDevMode()) {
        LOG.debug('Error when trying to set initial focus', error);
      }
    });
  }

  /** Restores focus to the element that was focused before the overlay opened. */
  private _restoreFocus(): void {
    const toFocus = this._elementFocusedBeforeDialogWasOpened;

    // We need the extra check, because IE can set the `activeElement` to null in some cases.
    // tslint:disable-next-line: strict-type-predicates no-unbound-method
    if (toFocus && typeof toFocus.focus === 'function') {
      toFocus.focus();
    }

    if (this._focusTrap) {
      /** Destroy the focus trap */
      this._focusTrap.destroy();
      /** reset the focus trap to null to create a new one on subsequent open calls */
      this._focusTrap = null;
    }
  }

  /** Saves a reference to the element that was focused before the overlay was opened. */
  private _savePreviouslyFocusedElement(): void {
    if (this._document) {
      this._elementFocusedBeforeDialogWasOpened = this._document.activeElement as HTMLElement;
    }
  }

  _registerTrigger(trigger: DtContextDialogTrigger): void {
    if (this.hasCustomTrigger) {
      LOG.debug('Already has a custom trigger registered');
    }
    this._trigger = trigger;
    this._changeDetectorRef.markForCheck();
  }

  _unregisterTrigger(trigger: DtContextDialogTrigger): void {
    if (this._trigger !== trigger) {
      LOG.debug('Trying to unregister a trigger that is not assigned');
    }
    this._trigger = this._defaultTrigger;
    this._changeDetectorRef.markForCheck();
  }

  /** Callback that is invoked when the overlay panel has been attached. */
  _onAttached(): void {
    /** trap focus within the overlay */
    this._trapFocus();

    const positionChange = this._overlayDir.positionChange;

    // Set classes depending on the position of the overlay
    positionChange
      // Stop listening when the component will be destroyed
      // or the overlay closes
      .pipe(takeUntil(
        this.openedChange.pipe(filter((o) => !o))
      ))
      // Map the change event to the provided ConnectionPositionPair
      .pipe(map((change) => change.connectionPair))
      .subscribe((connectionPair) => {
        // Set the classes to indicate the position of the overlay
        if (this._lastOverlayPosition) {
          this._panel.nativeElement.classList
            .remove(`dt-context-dialog-panel-${this._lastOverlayPosition.originY}`);
        }
        this._panel.nativeElement.classList
          .add(`dt-context-dialog-panel-${connectionPair.originY}`);
        this._lastOverlayPosition = connectionPair;
      });
  }

  /** Hook that trigger right before the component will be destroyed. */
  ngOnDestroy(): void {
    if (this._panelOpen) {
      this._restoreFocus();
      this.openedChange.emit(false);
    }
    if (this.hasCustomTrigger) {
      (this._trigger as DtContextDialogTrigger)._unregisterFromDialog();
    }
  }
}<|MERGE_RESOLUTION|>--- conflicted
+++ resolved
@@ -56,10 +56,6 @@
   styleUrls: ['context-dialog.scss'],
   host: {
     'class': 'dt-context-dialog',
-<<<<<<< HEAD
-    '[class.dt-context-dialog-panel]': 'isPanelOpen',
-=======
->>>>>>> df441ac2
     '[attr.aria-disabled]': 'disabled.toString()',
     'attr.aria-hidden': 'true',
   },
