--- conflicted
+++ resolved
@@ -25,12 +25,9 @@
 export * from './card/index';
 export * from './context-dialog/index';
 export * from './tag/index';
-<<<<<<< HEAD
 export * from './copy-clipboard/index';
-=======
 export * from './pagination/index';
 export * from './radio/index';
 export * from './show-more/index';
 export * from './checkbox/index';
-export * from './progress-circle/index';
->>>>>>> 79a413c8
+export * from './progress-circle/index';