<<<<<<< HEAD
.portal {
  margin-top: 20px;
}

.code {
  max-height: 300px;
  overflow-x: auto;
  margin: 0;
}

.toggle {
  margin-top: 5px;
  cursor: pointer;
=======
.portal {
  margin-top: 20px;
}

.code {
  max-height: 300px;
  overflow-x: auto;
  margin: 0;
}

.toggle {
  margin-top: 5px;
  cursor: pointer;
>>>>>>> f1d29b25
}<|MERGE_RESOLUTION|>--- conflicted
+++ resolved
@@ -1,30 +1,14 @@
-<<<<<<< HEAD
-.portal {
-  margin-top: 20px;
-}
-
-.code {
-  max-height: 300px;
-  overflow-x: auto;
-  margin: 0;
-}
-
-.toggle {
-  margin-top: 5px;
+.portal {
+  margin-top: 20px;
+}
+
+.code {
+  max-height: 300px;
+  overflow-x: auto;
+  margin: 0;
+}
+
+.toggle {
+  margin-top: 5px;
   cursor: pointer;
-=======
-.portal {
-  margin-top: 20px;
-}
-
-.code {
-  max-height: 300px;
-  overflow-x: auto;
-  margin: 0;
-}
-
-.toggle {
-  margin-top: 5px;
-  cursor: pointer;
->>>>>>> f1d29b25
 }