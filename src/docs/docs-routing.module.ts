--- conflicted
+++ resolved
@@ -21,12 +21,9 @@
 import { DocsPaginationComponent } from './components/pagination/docs-pagination.component';
 import { DocsRadioComponent } from './components/radio/docs-radio.component';
 import { DocsShowMoreComponent } from './components/show-more/docs-show-more.component';
-<<<<<<< HEAD
-import { DocsSwitchComponent } from './components/switch/docs-switch.component';
-=======
 import { DocsCheckboxComponent } from './components/checkbox/docs-checkbox.component';
 import { DocsProgressCircleComponent } from './components/progress-circle/docs-progress-circle.component';
->>>>>>> df441ac2
+import { DocsSwitchComponent } from './components/switch/docs-switch.component';
 
 const routes: Routes = [
   { path: '', component: Home },
@@ -51,12 +48,9 @@
   { path: 'pagination', component: DocsPaginationComponent },
   { path: 'radio', component: DocsRadioComponent },
   { path: 'show-more', component: DocsShowMoreComponent },
-<<<<<<< HEAD
-  { path: 'switch', component: DocsSwitchComponent },
-=======
   { path: 'checkbox', component: DocsCheckboxComponent },
   { path: 'progress-circle', component: DocsProgressCircleComponent },
->>>>>>> df441ac2
+  { path: 'switch', component: DocsSwitchComponent },
   { path: '**', redirectTo: '' },
 ];
 
