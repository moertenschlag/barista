--- conflicted
+++ resolved
@@ -4,16 +4,11 @@
     "rootDir": "..",
     "baseUrl": ".",
     "paths": {
-<<<<<<< HEAD
-      "@dynatrace/angular-components": ["../lib"]
-    }
-=======
       "@dynatrace/angular-components": ["../../dist/lib"]
     },
     "types": [
       "highcharts"
     ]
->>>>>>> f1d29b25
   },
   "include": ["./**/*.ts"]
 }