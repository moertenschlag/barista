--- conflicted
+++ resolved
@@ -9,11 +9,8 @@
 import { PaginationUI } from '../pagination/pagination-ui';
 import { RadioUI } from '../radio/radio.ui';
 import { ShowMoreUI } from '../show-more/show-more-ui';
-<<<<<<< HEAD
+import { CheckboxUI } from '../checkbox/checkbox-ui';
 import { SwitchUI } from '../switch/switch-ui';
-=======
-import { CheckboxUI } from '../checkbox/checkbox-ui';
->>>>>>> df441ac2
 
 export const UI_TEST_APP_ROUTES: Routes = [
   { path: '', component: Home },
