--- conflicted
+++ resolved
@@ -5,27 +5,9 @@
 import { ReactiveFormsModule } from '@angular/forms';
 import { UIApp, Home } from './ui-test-app/ui-test-app';
 import { UI_TEST_APP_ROUTES } from './ui-test-app/routes';
-<<<<<<< HEAD
-import {
-  DtButtonModule,
-  DtButtonGroupModule,
-  DtCheckboxModule,
-  DtExpandableSectionModule,
-  DtExpandablePanelModule,
-  DtTileModule,
-  DtInputModule,
-  DtContextDialogModule,
-  DtKeyValueListModule,
-  DtPaginationModule,
-  DtCopyClipboardModule,
-  DtIconModule,
-  DtRadioModule,
-  DtShowMoreModule,
-  DtSwitchModule,
-} from '@dynatrace/angular-components';
-=======
 import { DtButtonModule } from '@dynatrace/angular-components/button';
 import { DtButtonGroupModule } from '@dynatrace/angular-components/button-group';
+import { DtCopyToClipboardModule } from '@dynatrace/angular-components/copy-to-clipboard';
 import { DtCheckboxModule } from '@dynatrace/angular-components/checkbox';
 import { DtExpandableSectionModule } from '@dynatrace/angular-components/expandable-section';
 import { DtExpandablePanelModule } from '@dynatrace/angular-components/expandable-panel';
@@ -37,7 +19,6 @@
 import { DtRadioModule } from '@dynatrace/angular-components/radio';
 import { DtShowMoreModule } from '@dynatrace/angular-components/show-more';
 import { DtSwitchModule } from '@dynatrace/angular-components/switch';
->>>>>>> 49ea9c5e
 import { ButtonUI } from './button/button-ui';
 import { ButtonGroupUi } from './button-group/button-group-ui';
 import { ExpandableSectionUi } from './expandable-section/expandable-section-ui';
@@ -45,13 +26,13 @@
 import { TileUI } from './tile/tile-ui';
 import { ContextDialogUI } from './context-dialog/context-dialog-ui';
 import { KeyValueListUI } from './key-value-list/key-value-list-ui';
+import { CopyToClipboardUI } from './copy-to-clipboard/copy-to-clipboard-ui';
 import { PaginationUI } from './pagination/pagination-ui';
 import { RadioUI } from './radio/radio.ui';
 import { HttpClientModule } from '@angular/common/http';
 import { ShowMoreUI } from './show-more/show-more-ui';
 import { CheckboxUI } from './checkbox/checkbox-ui';
 import { SwitchUI } from './switch/switch-ui';
-import { CopyClipboardUi } from './copy-clipboard/copy-clipboard-ui';
 
 /**
  * NgModule that contains all lib modules that are required to serve the ui-test-app.
@@ -60,17 +41,17 @@
   exports: [
     DtButtonModule,
     DtButtonGroupModule,
+    DtCopyToClipboardModule,
     DtCheckboxModule,
-    DtInputModule,
     DtExpandablePanelModule,
     DtExpandableSectionModule,
     DtTileModule,
     DtContextDialogModule,
-    DtCopyClipboardModule,
     DtPaginationModule,
     DtRadioModule,
     DtShowMoreModule,
     DtKeyValueListModule,
+    CopyToClipboardUI,
     DtSwitchModule,
   ],
 })
@@ -97,7 +78,7 @@
     RadioUI,
     TileUI,
     ContextDialogUI,
-    CopyClipboardUi,
+    CopyToClipboardUI,
     KeyValueListUI,
     PaginationUI,
     ShowMoreUI,
