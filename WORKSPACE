--- conflicted
+++ resolved
@@ -66,16 +66,6 @@
     symlink_node_modules = True,
 )
 
-<<<<<<< HEAD
-# Install the @angular/bazel package into @npm_angular_bazel
-# Note, this will probably break in a future rules_nodejs release.
-# It causes all builds to fetch npm packages even if not needed (eg. only building go code)
-# load("@npm//:install_bazel_dependencies.bzl", "install_bazel_dependencies")
-
-# install_bazel_dependencies(suppress_warning = True)
-
-=======
->>>>>>> 595aac90
 # Setup the rules_sass toolchain
 load("@io_bazel_rules_sass//sass:sass_repositories.bzl", "sass_repositories")
 
